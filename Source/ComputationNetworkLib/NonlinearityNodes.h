--- conflicted
+++ resolved
@@ -139,12 +139,9 @@
 DeclareUnaryElementWiseWithOpCodeNode(Cosine,          Cosine,          ElementwiseProductWithCosDerivative,                       BinaryWithInputGradient);
 DeclareUnaryElementWiseWithOpCodeNode(Abs,             Abs,             ElementwiseProductWithAbsDerivative,                       BinaryWithInputGradient);
 DeclareUnaryElementWiseWithOpCodeNode(Negate,          Negate,          Negate,                                                    UnaryGradient);
+DeclareUnaryElementWiseWithOpCodeNode(Pass,            Copy,            Copy,                                                      UnaryGradient);
 DeclareUnaryElementWiseWithOpCodeNode(Sqrt,            Sqrt,            ElementwiseProductWithSqrtDerivative,                      BinaryWithOutputGradient);
-<<<<<<< HEAD
 DeclareUnaryElementWiseWithOpCodeNode(Reciprocal,      Reciprocal,      ElementwiseProductWithReciprocalDerivative,                BinaryWithOutputGradient);
-=======
-DeclareUnaryElementWiseWithOpCodeNode(Pass,            Copy,            Copy,                                                      UnaryGradient);
->>>>>>> 60f8a5b9
 
 #pragma pop_macro("DeclareUnaryElementWiseWithOpCodeNode")
 
