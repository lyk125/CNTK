import pdb, sys, os, time
import numpy as np
import selectivesearch
from easydict import EasyDict
from fastRCNN.nms import nms as nmsPython




####################################
# Region-of-interest
####################################
def getSelectiveSearchRois(img, ssScale, ssSigma, ssMinSize, maxDim):
    # Selective Search
    #     Parameters
    #     ----------
    #         im_orig : ndarray
    #             Input image
    #         scale : int
    #             Free parameter. Higher means larger clusters in felzenszwalb segmentation.
    #         sigma : float
    #             Width of Gaussian kernel for felzenszwalb segmentation.
    #         min_size : int
    #             Minimum component size for felzenszwalb segmentation.
    #     Returns
    #     -------
    #         img : ndarray
    #             image with region label
    #             region label is stored in the 4th value of each pixel [r,g,b,(region)]
    #         regions : array of dict
    #             [
    #                 {
    #                     'rect': (left, top, right, bottom),
    #                     'labels': [...]
    #                 },
    #                 ...
    #             ]
    #inter_area seems to give much better results esp when upscaling image
    img, scale = imresizeMaxDim(img, maxDim, boUpscale=True, interpolation = cv2.INTER_AREA)
    _, ssRois = selectivesearch.selective_search(img, scale=ssScale, sigma=ssSigma, min_size=ssMinSize)
    rects = []
    for ssRoi in ssRois:
        x, y, w, h = ssRoi['rect']
        rects.append([x,y,x+w,y+h])
    return rects, img, scale


def getGridRois(imgWidth, imgHeight, nrGridScales, aspectRatios = [1.0]):
    rects = []
    #start adding large ROIs and then smaller ones
    for iter in range(nrGridScales):
        cellWidth = 1.0 * min(imgHeight, imgWidth) / (2 ** iter)
        step = cellWidth / 2.0

        for aspectRatio in aspectRatios:
            wStart = 0
            while wStart < imgWidth:
                hStart = 0
                while hStart < imgHeight:
                    if aspectRatio < 1:
                        wEnd = wStart + cellWidth
                        hEnd = hStart + cellWidth / aspectRatio
                    else:
                        wEnd = wStart + cellWidth * aspectRatio
                        hEnd = hStart + cellWidth
                    if wEnd < imgWidth-1 and hEnd < imgHeight-1:
                        rects.append([wStart, hStart, wEnd, hEnd])
                    hStart += step
                wStart += step
    return rects


def filterRois(rects, maxWidth, maxHeight, roi_minNrPixels, roi_maxNrPixels,
               roi_minDim, roi_maxDim, roi_maxAspectRatio):
    filteredRects = []
    filteredRectsSet = set()
    for rect in rects:
        if tuple(rect) in filteredRectsSet: #excluding rectangles with same co-ordinates
            continue

        x, y, x2, y2 = rect
        w = x2 - x
        h = y2 - y
        assert(w>=0 and h>=0)

        # apply filters
        if h == 0 or w == 0 or \
           x2 > maxWidth or y2 > maxHeight or \
           w < roi_minDim or h < roi_minDim or \
           w > roi_maxDim or h > roi_maxDim or \
           w * h < roi_minNrPixels or w * h > roi_maxNrPixels or \
           w / h > roi_maxAspectRatio or h / w > roi_maxAspectRatio:
               continue
        filteredRects.append(rect)
        filteredRectsSet.add(tuple(rect))

    #could combine rectangles using non-maxima surpression or with similar co-ordinates
    #groupedRectangles, weights = cv2.groupRectangles(np.asanyarray(rectsInput, np.float).tolist(), 1, 0.3)
    #groupedRectangles = nms_python(np.asarray(rectsInput, np.float), 0.5)
    assert(len(filteredRects) > 0)
    return filteredRects


def readRois(roiDir, subdir, imgFilename):
    roiPath = roiDir + subdir + "/" + imgFilename[:-4] + ".roi.txt"
    rois = np.loadtxt(roiPath, np.int)
    if len(rois) == 4 and type(rois[0]) == np.int32:  # if only a single ROI in an image
        rois = [rois]
    return rois




####################################
# Generate and parse CNTK files
####################################
def readGtAnnotation(imgPath):
    bboxesPath = imgPath[:-4] + ".bboxes.tsv"
    labelsPath = imgPath[:-4] + ".bboxes.labels.tsv"
    bboxes = np.array(readTable(bboxesPath), np.int32)
    labels = readFile(labelsPath)
    assert (len(bboxes) == len(labels))
    return bboxes, labels


# def cropTransformRoiParams(imgWidth, imgHeight):
#     mindim = np.min([imgWidth, imgHeight])
#     maxdim = np.max([imgWidth, imgHeight])
#     targetw = targeth = mindim
#     cropOffset = 0.5 * (maxdim - mindim)
#     boCropXDim = maxdim == w # compute if crop is horizontal or vertical
#     return targetw, targeth, cropOffset, boCropXDim
#
#
# def cropTransformRoi(rect, cropOffset, boCropXDim, targetImgDim):
#   def offsetMinMax(val, maxVal, crop_offset):
#       val = val - crop_offset
#       val = max(0, val)
#       return min(val, maxVal)
#
#     x, y, x2, y2 = np.asarray(rect)
#     if boCropXDim:
#         x  = offsetMinMax(x,  targetImgDim - 1, cropOffset)
#         x2 = offsetMinMax(x2, targetImgDim - 1, cropOffset)
#     else:
#         y  = offsetMinMax(y,  targetImgDim - 1, cropOffset)
#         y2 = offsetMinMax(y2, targetImgDim - 1, cropOffset)
#     return [x, y, x2, y2]


def getCntkInputPaths(cntkFilesDir, image_set):
    cntkImgsListPath = cntkFilesDir + image_set + '.txt'
    cntkRoiCoordsPath = cntkFilesDir + image_set + '.rois.txt'
    cntkRoiLabelsPath = cntkFilesDir + image_set + '.roilabels.txt'
    cntkNrRoisPath = cntkFilesDir + image_set + '.nrRois.txt'
    return cntkImgsListPath, cntkRoiCoordsPath, cntkRoiLabelsPath, cntkNrRoisPath


def roiTransformPadScaleParams(imgWidth, imgHeight, padWidth, padHeight, boResizeImg = True):
    scale = 1.0
    if boResizeImg:
        assert padWidth == padHeight, "currently only supported equal width/height"
        scale = 1.0 * padWidth / max(imgWidth, imgHeight)
        imgWidth = round(imgWidth * scale)
        imgHeight = round(imgHeight * scale)

    targetw = padWidth
    targeth = padHeight
    w_offset = ((targetw - imgWidth) / 2.)
    h_offset = ((targeth - imgHeight) / 2.)
    if boResizeImg and w_offset > 0 and h_offset > 0:
        print "ERROR: both offsets are > 0:", imgCounter, imgWidth, imgHeight, w_offset, h_offset
        error
    if (w_offset < 0 or h_offset < 0):
        print "ERROR: at least one offset is < 0:", imgWidth, imgHeight, w_offset, h_offset, scale
    return targetw, targeth, w_offset, h_offset, scale


def roiTransformPadScale(rect, w_offset, h_offset, scale = 1.0):
    rect = [int(round(scale * d)) for d in rect]
    rect[0] += w_offset
    rect[1] += h_offset
    rect[2] += w_offset
    rect[3] += h_offset
    return rect


def getCntkRoiCoordsLine(rect, targetw, targeth):
    #convert from absolute to relative co-ordinates
    x, y, x2, y2 = rect
    xrel = float(x) / (1.0 * targetw)
    yrel = float(y) / (1.0 * targeth)
    wrel = float(x2 - x) / (1.0 * targetw)
    hrel = float(y2 - y) / (1.0 * targeth)
    assert xrel <= 1.0, "Error: xrel should be <= 1 but is " + str(xrel)
    assert yrel <= 1.0, "Error: yrel should be <= 1 but is " + str(yrel)
    assert wrel >= 0.0, "Error: wrel should be >= 0 but is " + str(wrel)
    assert hrel >= 0.0, "Error: hrel should be >= 0 but is " + str(hrel)
    return " {} {} {} {}".format(xrel, yrel, wrel, hrel)


def getCntkRoiLabelsLine(overlaps, thres, nrClasses):
    #get one hot encoding
    maxgt = np.argmax(overlaps)
    if overlaps[maxgt] < thres: #set to background label if small overlap with GT
        maxgt = 0
    oneHot = np.zeros((nrClasses), dtype=int)
    oneHot[maxgt] = 1
    oneHotString = " {}".format(" ".join(str(x) for x in oneHot))
    return oneHotString


def cntkPadInputs(currentNrRois, targetNrRois, nrClasses, boxesStr, labelsStr):
    assert currentNrRois <= targetNrRois, "Current number of rois ({}) should be <= target number of rois ({})".format(currentNrRois, targetNrRois)
    while currentNrRois < targetNrRois:
        boxesStr += " 0 0 0 0"
        labelsStr += " 1" + " 0" * (nrClasses - 1)
        currentNrRois += 1
    return boxesStr, labelsStr


def checkCntkOutputFile(cntkImgsListPath, cntkOutputPath, cntkNrRois, outputDim):
    imgPaths = getColumn(readTable(cntkImgsListPath), 1)
    #dnnOutputAccessor = readFileAccessor(cntkOutputPath)
    with open(cntkOutputPath) as fp:
        for imgIndex in range(len(imgPaths)):
            if imgIndex % 100 == 1:
                print "Checking cntk output file, image %d of %d..." % (imgIndex, len(imgPaths))
            for roiIndex in range(cntkNrRois):
                assert (fp.readline() != "")
                #assert (dnnOutputAccessor.next() != "")
        assert (fp.readline() == "") #test if end-of-file is reached


#parse the cntk output file and save the output for each image individually
def parseCntkOutput(cntkImgsListPath, cntkOutputPath, outParsedDir, cntkNrRois, outputDim,
                    saveCompressed = False, skipCheck = False, skip5Mod = None):
    if not skipCheck and skip5Mod == None:
        checkCntkOutputFile(cntkImgsListPath, cntkOutputPath, cntkNrRois, outputDim)

    # parse cntk output and write file for each image
    # always read in data for each image to forward file pointer
    imgPaths = getColumn(readTable(cntkImgsListPath), 1)
    with open(cntkOutputPath) as fp:
        for imgIndex in range(len(imgPaths)):
            lines = [fp.readline() for _ in range(cntkNrRois)]
            if skip5Mod != None and imgIndex % 5 != skip5Mod:
                print "Skipping image {} (skip5Mod = {})".format(imgIndex, skip5Mod)
                continue
            print "Parsing cntk output file, image %d of %d" % (imgIndex, len(imgPaths))

            # convert to floats
            data = []
            for line in lines:
                values = np.fromstring(line, dtype=float, sep=" ")
                assert len(values) == outputDim, "ERROR: expected dimension of {} but found {}".format(outputDim, len(values))
                data.append(values)

            # save
            data = np.array(data, np.float32)
            outPath = outParsedDir + str(imgIndex) + ".dat"
            if saveCompressed:
                np.savez_compressed(outPath, data)
            else:
                np.savez(outPath, data)
        assert (fp.readline() == "")  # test if end-of-file is reached


#parse the cntk labels file and return the labels
def readCntkRoiLabels(roiLabelsPath, nrRois, roiDim, stopAtImgIndex = None):
    roiLabels = []
    for imgIndex, line in enumerate(readFile(roiLabelsPath)):
        if stopAtImgIndex and imgIndex == stopAtImgIndex:
            break
        roiLabels.append([])
        pos = line.find("|roiLabels ")
        valuesString = line[pos + 10:].strip().split(" ")
        assert (len(valuesString) == nrRois * roiDim)

        for boxIndex in range(nrRois):
            oneHotLabels = [int(s) for s in valuesString[boxIndex*roiDim : (boxIndex+1)*roiDim]]
            assert(sum(oneHotLabels) == 1)
            roiLabels[imgIndex].append(np.argmax(oneHotLabels))
    return roiLabels


#parse the cntk rois file and return the co-ordinates
def readCntkRoiCoordinates(imgPaths, cntkRoiCoordsPath, nrRois, padWidth, padHeight, stopAtImgIndex = None):
    roiCoords = []
    for imgIndex, line in enumerate(readFile(cntkRoiCoordsPath)):
        if stopAtImgIndex and imgIndex == stopAtImgIndex:
            break
        roiCoords.append([])
        pos = line.find("|rois ")
        valuesString = line[pos + 5:].strip().split(" ")
        assert (len(valuesString) == nrRois * 4)

        imgWidth, imgHeight = imWidthHeight(imgPaths[imgIndex])
        for boxIndex in range(nrRois):
            rect = [float(s) for s in valuesString[boxIndex*4 : (boxIndex+1)*4]]
            x,y,w,h = rect
            # convert back from padded-rois-co-ordinates to image co-ordinates
            rect = getAbsoluteROICoordinates([x,y,x+w,y+h], imgWidth, imgHeight, padWidth, padHeight)
            roiCoords[imgIndex].append(rect)
    return roiCoords


#convert roi co-ordinates from CNTK file back to original image co-ordinates
def getAbsoluteROICoordinates(roi, imgWidth, imgHeight, padWidth, padHeight, resizeMethod = 'padScale'):
    if roi == [0,0,0,0]: #if padded roi
        return [0,0,0,0]

    if resizeMethod == "crop":
        minDim = min(imgWidth, imgHeight)
        offsetWidth = 0.5 * abs(imgWidth - imgHeight)
        if (imgWidth >= imgHeight):  # horizontal photo
            rect = [roi[0] * minDim + offsetWidth, roi[1] * minDim, None, None]
        else:
            rect = [roi[0] * minDim, roi[1] * minDim + offsetWidth, None, None]
        rect[2] = rect[0] + roi[2] * minDim
        rect[3] = rect[1] + roi[3] * minDim

    elif resizeMethod == "pad" or resizeMethod == "padScale":
        if resizeMethod == "padScale":
            scale = 1.0 * padWidth / max(imgWidth, imgHeight)
            imgWidthScaled  = int(round(imgWidth * scale))
            imgHeightScaled = int(round(imgHeight * scale))
        else:
            scale = 1.0
            imgWidthScaled = imgWidth
            imgHeightScaled = imgHeight

        w_offset = ((padWidth - imgWidthScaled) / 2.)
        h_offset = ((padHeight - imgHeightScaled) / 2.)
        if resizeMethod == "padScale":
            assert(w_offset == 0 or h_offset == 0)
        rect = [roi[0] * padWidth  - w_offset,
                roi[1] * padHeight - h_offset,
                roi[2] * padWidth  - w_offset,
                roi[3] * padHeight - h_offset]
        rect = [int(round(r / scale)) for r in rect]
    else:
        print "ERROR: Unknown resize method '%s'" % resizeMethod
        error
    assert(min(rect) >=0 and max(rect[0],rect[2]) <= imgWidth and max(rect[1],rect[3]) <= imgHeight)
    return rect




####################################
# Classifier training / scoring
####################################
def getSvmModelPaths(svmDir, experimentName):
    svmWeightsPath   = "{}svmweights_{}.txt".format(svmDir, experimentName)
    svmBiasPath      = "{}svmbias_{}.txt".format(svmDir, experimentName)
    svmFeatScalePath = "{}svmfeature_scale_{}.txt".format(svmDir, experimentName)
    return svmWeightsPath, svmBiasPath, svmFeatScalePath


def loadSvm(svmDir, experimentName):
    svmWeightsPath, svmBiasPath, svmFeatScalePath = getSvmModelPaths(svmDir, experimentName)
    svmWeights   = np.loadtxt(svmWeightsPath, np.float32)
    svmBias      = np.loadtxt(svmBiasPath, np.float32)
    svmFeatScale = np.loadtxt(svmFeatScalePath, np.float32)
    return svmWeights, svmBias, svmFeatScale


def saveSvm(svmDir, experimentName, svmWeights, svmBias, featureScale):
    svmWeightsPath, svmBiasPath, svmFeatScalePath = getSvmModelPaths(svmDir, experimentName)
    np.savetxt(svmWeightsPath, svmWeights)
    np.savetxt(svmBiasPath, svmBias)
    np.savetxt(svmFeatScalePath, featureScale)


def svmPredict(imgIndex, cntkOutputIndividualFilesDir, svmWeights, svmBias, svmFeatScale, roiSize, roiDim, decisionThreshold = 0):
    cntkOutputPath = os.path.join(cntkOutputIndividualFilesDir,  str(imgIndex) + ".dat.npz")
    data = np.load(cntkOutputPath)['arr_0']
    assert(len(data) == roiSize)

    #get prediction for each roi
    labels = []
    maxScores = []
    for roiIndex in range(roiSize):
        feat = data[roiIndex]
        scores = np.dot(svmWeights, feat * 1.0 / svmFeatScale) + svmBias.ravel()
        assert (len(scores) == roiDim)
        maxArg = np.argmax(scores[1:]) + 1
        maxScore = scores[maxArg]
        if maxScore < decisionThreshold:
            maxArg = 0
        labels.append(maxArg)
        maxScores.append(maxScore)
    return labels, maxScores


def nnPredict(imgIndex, cntkParsedOutputDir, roiSize, roiDim, decisionThreshold = None):
    cntkOutputPath = os.path.join(cntkParsedOutputDir,  str(imgIndex) + ".dat.npz")
    data = np.load(cntkOutputPath)['arr_0']
    assert(len(data) == roiSize)

    #get prediction for each roi
    labels = []
    maxScores = []
    for roiIndex in range(roiSize):
        scores = data[roiIndex]
        scores = softmax(scores)
        assert (len(scores) == roiDim)
        maxArg = np.argmax(scores)
        maxScore = scores[maxArg]
        if decisionThreshold and maxScore < decisionThreshold:
            maxArg = 0
        labels.append(maxArg)
        maxScores.append(maxScore)
    return labels, maxScores


def imdbUpdateRoisWithHighGtOverlap(imdb, positivesGtOverlapThreshold):
    addedPosCounter = 0
    existingPosCounter = 0
    for imgIndex in range(imdb.num_images):
        for boxIndex, gtLabel in enumerate(imdb.roidb[imgIndex]['gt_classes']):
            if gtLabel > 0:
                existingPosCounter += 1
            else:
                overlaps = imdb.roidb[imgIndex]['gt_overlaps'][boxIndex, :].toarray()[0]
                maxInd = np.argmax(overlaps)
                maxOverlap = overlaps[maxInd]
                if maxOverlap >= positivesGtOverlapThreshold and maxInd > 0:
                    addedPosCounter += 1
                    imdb.roidb[imgIndex]['gt_classes'][boxIndex] = maxInd
    return existingPosCounter, addedPosCounter




####################################
# Visualize results
####################################
def visualizeResults(imgPath, roiLabels, roiScores, roiRelCoords, padWidth, padHeight, classes,
                     nmsKeepIndices = None, boDrawNegativeRois = True, decisionThreshold = 0.0):
    #read and resize image
    imgWidth, imgHeight = imWidthHeight(imgPath)
    scale = 800.0 / max(imgWidth, imgHeight)
    imgDebug = imresize(imread(imgPath), scale)
    assert(len(roiLabels) == len(roiRelCoords))
    if roiScores:
        assert(len(roiLabels) == len(roiScores))

    #draw multiple times to avoid occlusions
    for iter in range(0,3):
        for roiIndex in range(len(roiRelCoords)):
            label = roiLabels[roiIndex]
            if roiScores:
                score = roiScores[roiIndex]
                if decisionThreshold and score < decisionThreshold:
                    label = 0

            #init drawing parameters
            thickness = 1
            if label == 0:
                color = (255, 0, 0)
            else:
                color = getColorsPalette()[label]
            rect = [int(scale * i) for i in roiRelCoords[roiIndex]]

            #draw in higher iterations only the detections
            if iter == 0 and boDrawNegativeRois:
                drawRectangles(imgDebug, [rect], color=color, thickness=thickness)
            elif iter==1 and label > 0:
                if not nmsKeepIndices or (roiIndex in nmsKeepIndices):
                    thickness = 4
                drawRectangles(imgDebug, [rect], color=color, thickness=thickness)
            elif iter == 2 and label > 0:
                if not nmsKeepIndices or (roiIndex in nmsKeepIndices):
                    font = ImageFont.truetype("arial.ttf", 18)
                    text = classes[label]
                    if roiScores:
                        text += "(" + str(round(score, 2)) + ")"
                    imgDebug = drawText(imgDebug, (rect[0],rect[1]), text, color = (255,255,255), font = font, colorBackground=color)
    return imgDebug


def applyNonMaximaSuppression(nmsThreshold, labels, scores, coords):
    # generate input for nms
    allIndices = []
    nmsRects = [[[]] for _ in xrange(max(labels) + 1)]
    coordsWithScores = np.hstack((coords, np.array([scores]).T))
    for i in range(max(labels) + 1):
        indices = np.where(np.array(labels) == i)[0]
        nmsRects[i][0] = coordsWithScores[indices,:]
        allIndices.append(indices)

    # call nms
    _, nmsKeepIndicesList = apply_nms(nmsRects, nmsThreshold)

    # map back to original roi indices
    nmsKeepIndices = []
    for i in range(max(labels) + 1):
        for keepIndex in nmsKeepIndicesList[i][0]:
            nmsKeepIndices.append(allIndices[i][keepIndex]) # for keepIndex in nmsKeepIndicesList[i][0]]
    assert (len(nmsKeepIndices) == len(set(nmsKeepIndices)))  # check if no roi indices was added >1 times
    return nmsKeepIndices


def apply_nms(all_boxes, thresh, boUsePythonImpl = True):
    """Apply non-maximum suppression to all predicted boxes output by the
    test_net method.
    """
    num_classes = len(all_boxes)
    num_images = len(all_boxes[0])
    nms_boxes = [[[] for _ in xrange(num_images)]
                 for _ in xrange(num_classes)]
    nms_keepIndices = [[[] for _ in xrange(num_images)]
                 for _ in xrange(num_classes)]
    for cls_ind in xrange(num_classes):
        for im_ind in xrange(num_images):
            dets = all_boxes[cls_ind][im_ind]
            if dets == []:
                continue
            if boUsePythonImpl:
                keep = nmsPython(dets, thresh)
            else:
                keep = nms(dets, thresh)
            if len(keep) == 0:
                continue
            nms_boxes[cls_ind][im_ind] = dets[keep, :].copy()
            nms_keepIndices[cls_ind][im_ind] = keep
    return nms_boxes, nms_keepIndices



####################################
# Wrappers for compatibility with
# original fastRCNN code
####################################
class DummyNet(object):
    def __init__(self, dim, num_classes, cntkParsedOutputDir):
        self.name = 'dummyNet'
        self.cntkParsedOutputDir = cntkParsedOutputDir
        self.params = {
            "cls_score": [  EasyDict({'data': np.zeros((num_classes, dim), np.float32) }),
                            EasyDict({'data': np.zeros((num_classes, 1), np.float32) })],
            "trainers" : None,
        }


def im_detect(net, im, boxes, feature_scale=None, bboxIndices=None, boReturnClassifierScore=True, classifier = 'svm'): # trainers=None,
    # Return:
    #     scores (ndarray): R x K array of object class scores (K includes
    #         background as object category 0)
    #     (optional) boxes (ndarray): R x (4*K) array of predicted bounding boxes
    #load cntk output for the given image
    cntkOutputPath = os.path.join(net.cntkParsedOutputDir, str(im) + ".dat.npz")
    cntkOutput = np.load(cntkOutputPath)['arr_0']
    if bboxIndices != None:
        cntkOutput = cntkOutput[bboxIndices, :] # only keep output for certain rois
    else:
        cntkOutput = cntkOutput[:len(boxes), :] # remove zero-padded rois

    #compute scores for each box and each class
    scores = None
    if boReturnClassifierScore:
        if classifier == 'nn':
            scores = softmax2D(cntkOutput)
        elif classifier == 'svm':
            svmBias = net.params['cls_score'][1].data.transpose()
            svmWeights = net.params['cls_score'][0].data.transpose()
            scores = np.dot(cntkOutput * 1.0 / feature_scale, svmWeights) + svmBias
            assert (np.unique(scores[:, 0]) == 0)  # svm always returns 0 for label 0
        else:
            error
    return scores, None, cntkOutput




####################################
# Subset of helper library
# used in the fastRCNN code
####################################
import cv2, copy, textwrap
from PIL import Image, ImageFont, ImageDraw
from PIL.ExifTags import TAGS

def makeDirectory(directory):
    if not os.path.exists(directory):
        os.makedirs(directory)

def getFilesInDirectory(directory, postfix = ""):
    fileNames = [s for s in os.listdir(directory) if not os.path.isdir(directory+"/"+s)]
    if not postfix or postfix == "":
        return fileNames
    else:
        return [s for s in fileNames if s.lower().endswith(postfix)]

def readFile(inputFile):
    #reading as binary, to avoid problems with end-of-text characters
    #note that readlines() does not remove the line ending characters
    with open(inputFile,'rb') as f:
        lines = f.readlines()
    return [removeLineEndCharacters(s) for s in lines]

def readTable(inputFile, delimiter='\t', columnsToKeep=None):
    lines = readFile(inputFile);
    if columnsToKeep != None:
        header = lines[0].split(delimiter)
        columnsToKeepIndices = listFindItems(header, columnsToKeep)
    else:
        columnsToKeepIndices = None;
    return splitStrings(lines, delimiter, columnsToKeepIndices)

def getColumn(table, columnIndex):
    column = [];
    for row in table:
        column.append(row[columnIndex])
    return column
<<<<<<< HEAD

def writeTable(outputFile, table):
    lines = tableToList1D(table)
    writeFile(outputFile, lines)

def writeFile(outputFile, lines):
    with open(outputFile,'w') as f:
        for line in lines:
            f.write("%s\n" % line)

def deleteFile(filePath):
    if os.path.exists(filePath):
        os.remove(filePath)

def deleteAllFilesInDirectory(directory, fileEndswithString, boPromptUser = False):
    if boPromptUser:
        userInput = raw_input('--> INPUT: Press "y" to delete files in directory ' + directory + ": ")
        if not (userInput.lower() == 'y' or userInput.lower() == 'yes'):
            print "User input is %s: exiting now." % userInput
            exit()
    for filename in getFilesInDirectory(directory):
        if fileEndswithString == None or filename.lower().endswith(fileEndswithString):
            deleteFile(directory + "/" + filename)

def removeLineEndCharacters(line):
    if line.endswith('\r\n'):
        return line[:-2]
    elif line.endswith('\n'):
        return line[:-1]
    else:
        return line

def splitString(string, delimiter='\t', columnsToKeepIndices=None):
    if string == None:
        return None
    items = string.split(delimiter)
    if columnsToKeepIndices != None:
        items = getColumns([items], columnsToKeepIndices)
        items = items[0]
    return items;

def splitStrings(strings, delimiter, columnsToKeepIndices=None):
    table = [splitString(string, delimiter, columnsToKeepIndices) for string in strings]
    return table;

def find(list1D, func):
    return [index for (index,item) in enumerate(list1D) if func(item)]

def tableToList1D(table, delimiter='\t'):
    return [delimiter.join([str(s) for s in row]) for row in table]

def sortDictionary(dictionary, sortIndex=0, reverseSort=False):
    return sorted(dictionary.items(), key=lambda x: x[sortIndex], reverse=reverseSort)

def imread(imgPath, boThrowErrorIfExifRotationTagSet = True):
    if not os.path.exists(imgPath):
        "ERROR: image path does not exist."
        error

    rotation = rotationFromExifTag(imgPath)
    if boThrowErrorIfExifRotationTagSet and rotation != 0:
        print "Error: exif roation tag set, image needs to be rotated by %d degrees." % rotation
    img = cv2.imread(imgPath)
    if img is None:
        print "ERROR: cannot load image " + imgPath
        error
    if rotation != 0:
        img = imrotate(img, -90).copy()  # got this error occassionally without copy "TypeError: Layout of the output array img is incompatible with cv::Mat"
    return img

def rotationFromExifTag(imgPath):
    TAGSinverted = {v: k for k, v in TAGS.items()}
    orientationExifId = TAGSinverted['Orientation']
    try:
        imageExifTags = Image.open(imgPath)._getexif()
    except:
        imageExifTags = None

    #rotate the image if orientation exif tag is present
    rotation = 0
    if imageExifTags != None and orientationExifId != None and orientationExifId in imageExifTags:
        orientation = imageExifTags[orientationExifId]
        #print "orientation = " + str(imageExifTags[orientationExifId])
        if orientation == 1 or orientation == 0:
            rotation = 0 #no need to do anything
        elif orientation == 6:
            rotation = -90
        elif orientation == 8:
            rotation = 90
        else:
            print "ERROR: orientation = " + str(orientation) + " not_supported!"
            error
    return rotation

def imwrite(img, imgPath):
    cv2.imwrite(imgPath, img)

def imresize(img, scale, interpolation = cv2.INTER_LINEAR):
    return cv2.resize(img, (0,0), fx=scale, fy=scale, interpolation=interpolation)

def imresizeMaxDim(img, maxDim, boUpscale = False, interpolation = cv2.INTER_LINEAR):
    scale = 1.0 * maxDim / max(img.shape[:2])
    if scale < 1  or boUpscale:
        img = imresize(img, scale, interpolation)
    else:
        scale = 1.0
    return img, scale

def imWidth(input):
    return imWidthHeight(input)[0]

=======

def deleteFile(filePath):
    if os.path.exists(filePath):
        os.remove(filePath)

def deleteAllFilesInDirectory(directory, fileEndswithString, boPromptUser = False):
    if boPromptUser:
        userInput = raw_input('--> INPUT: Press "y" to delete files in directory ' + directory + ": ")
        if not (userInput.lower() == 'y' or userInput.lower() == 'yes'):
            print "User input is %s: exiting now." % userInput
            exit()
    for filename in getFilesInDirectory(directory):
        if fileEndswithString == None or filename.lower().endswith(fileEndswithString):
            deleteFile(directory + "/" + filename)

def removeLineEndCharacters(line):
    if line.endswith('\r\n'):
        return line[:-2]
    elif line.endswith('\n'):
        return line[:-1]
    else:
        return line

def splitString(string, delimiter='\t', columnsToKeepIndices=None):
    if string == None:
        return None
    items = string.split(delimiter)
    if columnsToKeepIndices != None:
        items = getColumns([items], columnsToKeepIndices)
        items = items[0]
    return items;

def splitStrings(strings, delimiter, columnsToKeepIndices=None):
    table = [splitString(string, delimiter, columnsToKeepIndices) for string in strings]
    return table;

def imread(imgPath, boThrowErrorIfExifRotationTagSet = True):
    if not os.path.exists(imgPath):
        "ERROR: image path does not exist."
        error

    rotation = rotationFromExifTag(imgPath)
    if boThrowErrorIfExifRotationTagSet and rotation != 0:
        print "Error: exif roation tag set, image needs to be rotated by %d degrees." % rotation
    img = cv2.imread(imgPath)
    if img is None:
        print "ERROR: cannot load image " + imgPath
        error
    if rotation != 0:
        img = imrotate(img, -90).copy()  # got this error occassionally without copy "TypeError: Layout of the output array img is incompatible with cv::Mat"
    return img

def rotationFromExifTag(imgPath):
    TAGSinverted = {v: k for k, v in TAGS.items()}
    orientationExifId = TAGSinverted['Orientation']
    try:
        imageExifTags = Image.open(imgPath)._getexif()
    except:
        imageExifTags = None

    #rotate the image if orientation exif tag is present
    rotation = 0
    if imageExifTags != None and orientationExifId != None and orientationExifId in imageExifTags:
        orientation = imageExifTags[orientationExifId]
        #print "orientation = " + str(imageExifTags[orientationExifId])
        if orientation == 1 or orientation == 0:
            rotation = 0 #no need to do anything
        elif orientation == 6:
            rotation = -90
        elif orientation == 8:
            rotation = 90
        else:
            print "ERROR: orientation = " + str(orientation) + " not_supported!"
            error
    return rotation

def imwrite(img, imgPath):
    cv2.imwrite(imgPath, img)

def imresize(img, scale, interpolation = cv2.INTER_LINEAR):
    return cv2.resize(img, (0,0), fx=scale, fy=scale, interpolation=interpolation)

def imresizeMaxDim(img, maxDim, boUpscale = False, interpolation = cv2.INTER_LINEAR):
    scale = 1.0 * maxDim / max(img.shape[:2])
    if scale < 1  or boUpscale:
        img = imresize(img, scale, interpolation)
    else:
        scale = 1.0
    return img, scale

def imWidth(input):
    return imWidthHeight(input)[0]

>>>>>>> 6cdbf2f9
def imHeight(input):
    return imWidthHeight(input)[1]

def imWidthHeight(input):
    if type(input) is str or type(input) is unicode:
        width, height = Image.open(input).size #this does not load the full image
    else:
        width =  input.shape[1]
        height = input.shape[0]
    return width,height

def imshow(img, waitDuration=0, maxDim = None, windowName = 'img'):
    if isinstance(img, basestring): #test if 'img' is a string
        img = cv2.imread(img)
    if maxDim is not None:
        scaleVal = 1.0 * maxDim / max(img.shape[:2])
        if scaleVal < 1:
            img = imresize(img, scaleVal)
    cv2.imshow(windowName, img)
    cv2.waitKey(waitDuration)

def drawRectangles(img, rects, color = (0, 255, 0), thickness = 2):
    for rect in rects:
        pt1 = tuple(ToIntegers(rect[0:2]))
        pt2 = tuple(ToIntegers(rect[2:]))
        cv2.rectangle(img, pt1, pt2, color, thickness)

<<<<<<< HEAD
def drawCrossbar(img, pt):
    (x,y) = pt
    cv2.rectangle(img, (0, y), (x, y), (255, 255, 0), 1)
    cv2.rectangle(img, (x, 0), (x, y), (255, 255, 0), 1)
    cv2.rectangle(img, (img.shape[1],y), (x, y), (255, 255, 0), 1)
    cv2.rectangle(img, (x, img.shape[0]), (x, y), (255, 255, 0), 1)

def ptClip(pt, maxWidth, maxHeight):
    pt = list(pt)
    pt[0] = max(pt[0], 0)
    pt[1] = max(pt[1], 0)
    pt[0] = min(pt[0], maxWidth)
    pt[1] = min(pt[1], maxHeight)
    return pt

=======
>>>>>>> 6cdbf2f9
def drawText(img, pt, text, textWidth=None, color = (255,255,255), colorBackground = None, font = ImageFont.truetype("arial.ttf", 16)):
    pilImg = imconvertCv2Pil(img)
    pilImg = pilDrawText(pilImg,  pt, text, textWidth, color, colorBackground, font)
    return imconvertPil2Cv(pilImg)

def pilDrawText(pilImg, pt, text, textWidth=None, color = (255,255,255), colorBackground = None, font = ImageFont.truetype("arial.ttf", 16)):
    textY = pt[1]
    draw = ImageDraw.Draw(pilImg)
    if textWidth == None:
        lines = [text]
    else:
        lines = textwrap.wrap(text, width=textWidth)
    for line in lines:
        width, height = font.getsize(line)
        if colorBackground != None:
            draw.rectangle((pt[0], pt[1], pt[0] + width, pt[1] + height), fill=tuple(colorBackground[::-1]))
        draw.text(pt, line, fill = tuple(color), font = font)
        textY += height
    return pilImg

def getColorsPalette():
    colors = [[255,0,0], [0,255,0], [0,0,255], [255,255,0], [255,0,255]]
    for i in range(5):
        for dim in range(0,3):
            for s in (0.25, 0.5, 0.75):
                if colors[i][dim] != 0:
                    newColor = copy.deepcopy(colors[i])
                    newColor[dim] = int(round(newColor[dim] * s))
                    colors.append(newColor)
    return colors

def imconvertPil2Cv(pilImg):
    rgb = pilImg.convert('RGB')
    return np.array(rgb).copy()[:, :, ::-1]

def imconvertCv2Pil(img):
    cv2_im = cv2.cvtColor(img,cv2.COLOR_BGR2RGB)
    return Image.fromarray(cv2_im)

def ToIntegers(list1D):
    return [int(float(x)) for x in list1D]

#TODO: implement numerically stable softmax
def softmax(vec):
    expVec = np.exp(vec)
    #hack
    if max(expVec) == np.inf:
        outVec = np.zeros(len(expVec))
        outVec[expVec == np.inf] = vec[expVec == np.inf]
        outVec = outVec / np.sum(outVec)
    else:
        outVec = expVec / np.sum(expVec)
    return outVec

def softmax2D(w):
    e = np.exp(w)
    dist = e / np.sum(e, axis=1)[:, np.newaxis]
    return dist

class Bbox:
    MAX_VALID_DIM = 100000
    left = top = right = bottom = None

    def __init__(self, left, top, right, bottom):
        self.left   = int(round(float(left)))
        self.top    = int(round(float(top)))
        self.right  = int(round(float(right)))
        self.bottom = int(round(float(bottom)))
        self.standardize()

    def __str__(self):
        return ("Bbox object: left = {0}, top = {1}, right = {2}, bottom = {3}".format(self.left, self.top, self.right, self.bottom))

    def __repr__(self):
        return str(self)

    def rect(self):
        return [self.left, self.top, self.right, self.bottom]

    def max(self):
        return max([self.left, self.top, self.right, self.bottom])

    def min(self):
        return min([self.left, self.top, self.right, self.bottom])

    def width(self):
        width  = self.right - self.left + 1
        assert(width>=0)
        return width

    def height(self):
        height = self.bottom - self.top + 1
        assert(height>=0)
        return height

    def surfaceArea(self):
        return self.width() * self.height()

    def getOverlapBbox(self, bbox):
        left1, top1, right1, bottom1 = self.rect()
        left2, top2, right2, bottom2 = bbox.rect()
        overlapLeft = max(left1, left2)
        overlapTop = max(top1, top2)
        overlapRight = min(right1, right2)
        overlapBottom = min(bottom1, bottom2)
        if (overlapLeft>overlapRight) or (overlapTop>overlapBottom):
            return None
        else:
            return Bbox(overlapLeft, overlapTop, overlapRight, overlapBottom)

    def standardize(self): #NOTE: every setter method should call standardize
        leftNew   = min(self.left, self.right)
        topNew    = min(self.top, self.bottom)
        rightNew  = max(self.left, self.right)
        bottomNew = max(self.top, self.bottom)
        self.left = leftNew
        self.top = topNew
        self.right = rightNew
        self.bottom = bottomNew

<<<<<<< HEAD
    def crop(self, maxWidth, maxHeight):
        leftNew   = min(max(self.left,   0), maxWidth)
        topNew    = min(max(self.top,    0), maxHeight)
        rightNew  = min(max(self.right,  0), maxWidth)
        bottomNew = min(max(self.bottom, 0), maxHeight)
        return Bbox(leftNew, topNew, rightNew, bottomNew)

=======
>>>>>>> 6cdbf2f9
    def isValid(self):
        if self.left>=self.right or self.top>=self.bottom:
            return False
        if min(self.rect()) < -self.MAX_VALID_DIM or max(self.rect()) > self.MAX_VALID_DIM:
            return False
        return True

def getEnclosingBbox(pts):
    left = top = float('inf')
    right = bottom = float('-inf')
    for pt in pts:
        left   = min(left,   pt[0])
        top    = min(top,    pt[1])
        right  = max(right,  pt[0])
        bottom = max(bottom, pt[1])
    return Bbox(left, top, right, bottom)

def bboxComputeOverlapVoc(bbox1, bbox2):
    surfaceRect1 = bbox1.surfaceArea()
    surfaceRect2 = bbox2.surfaceArea()
    overlapBbox = bbox1.getOverlapBbox(bbox2)
    if overlapBbox == None:
        return 0
    else:
        surfaceOverlap = overlapBbox.surfaceArea()
        overlap = max(0, 1.0 * surfaceOverlap / (surfaceRect1 + surfaceRect2 - surfaceOverlap))
        assert (overlap >= 0 and overlap <= 1)
        return overlap

def computeAveragePrecision(recalls, precisions, use_07_metric=False):
    """ ap = voc_ap(recalls, precisions, [use_07_metric])
    Compute VOC AP given precision and recall.
    If use_07_metric is true, uses the
    VOC 07 11 point method (default:False).
    """
    if use_07_metric:
        # 11 point metric
        ap = 0.
        for t in np.arange(0., 1.1, 0.1):
            if np.sum(recalls >= t) == 0:
                p = 0
            else:
                p = np.max(precisions[recalls >= t])
            ap = ap + p / 11.
    else:
        # correct AP calculation
        # first append sentinel values at the end
        mrecalls = np.concatenate(([0.], recalls, [1.]))
        mprecisions = np.concatenate(([0.], precisions, [0.]))

        # compute the precision envelope
        for i in range(mprecisions.size - 1, 0, -1):
            mprecisions[i - 1] = np.maximum(mprecisions[i - 1], mprecisions[i])

        # to calculate area under PR curve, look for points
        # where X axis (recall) changes value
        i = np.where(mrecalls[1:] != mrecalls[:-1])[0]

        # and sum (\Delta recall) * prec
        ap = np.sum((mrecalls[i + 1] - mrecalls[i]) * mprecisions[i + 1])
    return ap<|MERGE_RESOLUTION|>--- conflicted
+++ resolved
@@ -615,11 +615,10 @@
     for row in table:
         column.append(row[columnIndex])
     return column
-<<<<<<< HEAD
-
-def writeTable(outputFile, table):
-    lines = tableToList1D(table)
-    writeFile(outputFile, lines)
+
+def deleteFile(filePath):
+    if os.path.exists(filePath):
+        os.remove(filePath)
 
 def writeFile(outputFile, lines):
     with open(outputFile,'w') as f:
@@ -727,101 +726,6 @@
 def imWidth(input):
     return imWidthHeight(input)[0]
 
-=======
-
-def deleteFile(filePath):
-    if os.path.exists(filePath):
-        os.remove(filePath)
-
-def deleteAllFilesInDirectory(directory, fileEndswithString, boPromptUser = False):
-    if boPromptUser:
-        userInput = raw_input('--> INPUT: Press "y" to delete files in directory ' + directory + ": ")
-        if not (userInput.lower() == 'y' or userInput.lower() == 'yes'):
-            print "User input is %s: exiting now." % userInput
-            exit()
-    for filename in getFilesInDirectory(directory):
-        if fileEndswithString == None or filename.lower().endswith(fileEndswithString):
-            deleteFile(directory + "/" + filename)
-
-def removeLineEndCharacters(line):
-    if line.endswith('\r\n'):
-        return line[:-2]
-    elif line.endswith('\n'):
-        return line[:-1]
-    else:
-        return line
-
-def splitString(string, delimiter='\t', columnsToKeepIndices=None):
-    if string == None:
-        return None
-    items = string.split(delimiter)
-    if columnsToKeepIndices != None:
-        items = getColumns([items], columnsToKeepIndices)
-        items = items[0]
-    return items;
-
-def splitStrings(strings, delimiter, columnsToKeepIndices=None):
-    table = [splitString(string, delimiter, columnsToKeepIndices) for string in strings]
-    return table;
-
-def imread(imgPath, boThrowErrorIfExifRotationTagSet = True):
-    if not os.path.exists(imgPath):
-        "ERROR: image path does not exist."
-        error
-
-    rotation = rotationFromExifTag(imgPath)
-    if boThrowErrorIfExifRotationTagSet and rotation != 0:
-        print "Error: exif roation tag set, image needs to be rotated by %d degrees." % rotation
-    img = cv2.imread(imgPath)
-    if img is None:
-        print "ERROR: cannot load image " + imgPath
-        error
-    if rotation != 0:
-        img = imrotate(img, -90).copy()  # got this error occassionally without copy "TypeError: Layout of the output array img is incompatible with cv::Mat"
-    return img
-
-def rotationFromExifTag(imgPath):
-    TAGSinverted = {v: k for k, v in TAGS.items()}
-    orientationExifId = TAGSinverted['Orientation']
-    try:
-        imageExifTags = Image.open(imgPath)._getexif()
-    except:
-        imageExifTags = None
-
-    #rotate the image if orientation exif tag is present
-    rotation = 0
-    if imageExifTags != None and orientationExifId != None and orientationExifId in imageExifTags:
-        orientation = imageExifTags[orientationExifId]
-        #print "orientation = " + str(imageExifTags[orientationExifId])
-        if orientation == 1 or orientation == 0:
-            rotation = 0 #no need to do anything
-        elif orientation == 6:
-            rotation = -90
-        elif orientation == 8:
-            rotation = 90
-        else:
-            print "ERROR: orientation = " + str(orientation) + " not_supported!"
-            error
-    return rotation
-
-def imwrite(img, imgPath):
-    cv2.imwrite(imgPath, img)
-
-def imresize(img, scale, interpolation = cv2.INTER_LINEAR):
-    return cv2.resize(img, (0,0), fx=scale, fy=scale, interpolation=interpolation)
-
-def imresizeMaxDim(img, maxDim, boUpscale = False, interpolation = cv2.INTER_LINEAR):
-    scale = 1.0 * maxDim / max(img.shape[:2])
-    if scale < 1  or boUpscale:
-        img = imresize(img, scale, interpolation)
-    else:
-        scale = 1.0
-    return img, scale
-
-def imWidth(input):
-    return imWidthHeight(input)[0]
-
->>>>>>> 6cdbf2f9
 def imHeight(input):
     return imWidthHeight(input)[1]
 
@@ -849,7 +753,6 @@
         pt2 = tuple(ToIntegers(rect[2:]))
         cv2.rectangle(img, pt1, pt2, color, thickness)
 
-<<<<<<< HEAD
 def drawCrossbar(img, pt):
     (x,y) = pt
     cv2.rectangle(img, (0, y), (x, y), (255, 255, 0), 1)
@@ -865,8 +768,6 @@
     pt[1] = min(pt[1], maxHeight)
     return pt
 
-=======
->>>>>>> 6cdbf2f9
 def drawText(img, pt, text, textWidth=None, color = (255,255,255), colorBackground = None, font = ImageFont.truetype("arial.ttf", 16)):
     pilImg = imconvertCv2Pil(img)
     pilImg = pilDrawText(pilImg,  pt, text, textWidth, color, colorBackground, font)
@@ -987,7 +888,6 @@
         self.right = rightNew
         self.bottom = bottomNew
 
-<<<<<<< HEAD
     def crop(self, maxWidth, maxHeight):
         leftNew   = min(max(self.left,   0), maxWidth)
         topNew    = min(max(self.top,    0), maxHeight)
@@ -995,8 +895,6 @@
         bottomNew = min(max(self.bottom, 0), maxHeight)
         return Bbox(leftNew, topNew, rightNew, bottomNew)
 
-=======
->>>>>>> 6cdbf2f9
     def isValid(self):
         if self.left>=self.right or self.top>=self.bottom:
             return False
@@ -1057,4 +955,34 @@
 
         # and sum (\Delta recall) * prec
         ap = np.sum((mrecalls[i + 1] - mrecalls[i]) * mprecisions[i + 1])
+    return ap
+    Compute VOC AP given precision and recall.
+    If use_07_metric is true, uses the
+    VOC 07 11 point method (default:False).
+    """
+    if use_07_metric:
+        # 11 point metric
+        ap = 0.
+        for t in np.arange(0., 1.1, 0.1):
+            if np.sum(recalls >= t) == 0:
+                p = 0
+            else:
+                p = np.max(precisions[recalls >= t])
+            ap = ap + p / 11.
+    else:
+        # correct AP calculation
+        # first append sentinel values at the end
+        mrecalls = np.concatenate(([0.], recalls, [1.]))
+        mprecisions = np.concatenate(([0.], precisions, [0.]))
+
+        # compute the precision envelope
+        for i in range(mprecisions.size - 1, 0, -1):
+            mprecisions[i - 1] = np.maximum(mprecisions[i - 1], mprecisions[i])
+
+        # to calculate area under PR curve, look for points
+        # where X axis (recall) changes value
+        i = np.where(mrecalls[1:] != mrecalls[:-1])[0]
+
+        # and sum (\Delta recall) * prec
+        ap = np.sum((mrecalls[i + 1] - mrecalls[i]) * mprecisions[i + 1])
     return ap